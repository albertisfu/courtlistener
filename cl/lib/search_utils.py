import re
from datetime import date, datetime, timedelta
from typing import Any, Dict, List, Optional, Tuple, Type, Union, cast
from urllib.parse import parse_qs, urlencode

from django.conf import settings
from django.core.cache import cache, caches
from django.http import HttpRequest, QueryDict
from django_elasticsearch_dsl import Document
from elasticsearch_dsl import Q
from eyecite import get_citations
from eyecite.models import FullCaseCitation
from scorched.response import SolrResponse

from cl.citations.match_citations import search_db_for_fullcitation
from cl.citations.utils import get_citation_depth_between_clusters
from cl.lib.bot_detector import is_bot
from cl.lib.scorched_utils import ExtraSolrInterface
from cl.lib.types import CleanData, SearchParam
from cl.search.constants import (
    SOLR_OPINION_HL_FIELDS,
    SOLR_ORAL_ARGUMENT_HL_FIELDS,
    SOLR_PEOPLE_HL_FIELDS,
    SOLR_RECAP_HL_FIELDS,
)
from cl.search.forms import SearchForm
from cl.search.models import (
    PRECEDENTIAL_STATUS,
    SEARCH_TYPES,
    Court,
    OpinionCluster,
    RECAPDocument,
)

recap_boosts_qf = {
    "text": 1.0,
    "caseName": 4.0,
    "docketNumber": 3.0,
    "description": 2.0,
}
recap_boosts_pf = {"text": 3.0, "caseName": 3.0, "description": 3.0}
BOOSTS: Dict[str, Dict[str, Dict[str, float]]] = {
    "qf": {
        SEARCH_TYPES.OPINION: {
            "text": 1.0,
            "caseName": 4.0,
            "docketNumber": 2.0,
        },
        SEARCH_TYPES.RECAP: recap_boosts_qf,
        SEARCH_TYPES.DOCKETS: recap_boosts_qf,
        SEARCH_TYPES.ORAL_ARGUMENT: {
            "text": 1.0,
            "caseName": 4.0,
            "docketNumber": 2.0,
        },
        SEARCH_TYPES.PEOPLE: {
            "text": 1,
            # Was previously 4, but that had bad results for the name "William"
            # due to Williams and Mary College.
            "name": 8,
            # Suppress these fields b/c a match on them returns the wrong
            # person.
            "appointer": 0.3,
            "supervisor": 0.3,
            "predecessor": 0.3,
        },
    },
    # Phrase-based boosts.
    "pf": {
        SEARCH_TYPES.OPINION: {"text": 3.0, "caseName": 3.0},
        SEARCH_TYPES.RECAP: recap_boosts_pf,
        SEARCH_TYPES.DOCKETS: recap_boosts_pf,
        SEARCH_TYPES.ORAL_ARGUMENT: {"caseName": 3.0},
        SEARCH_TYPES.PEOPLE: {
            # None here. Phrases don't make much sense for people.
        },
    },
}


def get_solr_interface(cd: CleanData) -> ExtraSolrInterface:
    """Get the correct solr interface for the query"""
    search_type = cd["type"]
    if search_type == SEARCH_TYPES.OPINION:
        si = ExtraSolrInterface(settings.SOLR_OPINION_URL, mode="r")
    elif search_type in [SEARCH_TYPES.RECAP, SEARCH_TYPES.DOCKETS]:
        si = ExtraSolrInterface(settings.SOLR_RECAP_URL, mode="r")
    elif search_type == SEARCH_TYPES.ORAL_ARGUMENT:
        si = ExtraSolrInterface(settings.SOLR_AUDIO_URL, mode="r")
    elif search_type == SEARCH_TYPES.PEOPLE:
        si = ExtraSolrInterface(settings.SOLR_PEOPLE_URL, mode="r")
    else:
        raise NotImplementedError(f"Unknown search type: {search_type}")

    return si


def make_get_string(
    request: HttpRequest,
    nuke_fields: Optional[List[str]] = None,
) -> str:
    """Makes a get string from the request object. If necessary, it removes
    the pagination parameters.
    """
    if nuke_fields is None:
        nuke_fields = ["page", "show_alert_modal"]
    get_dict = parse_qs(request.META["QUERY_STRING"])
    for key in nuke_fields:
        try:
            del get_dict[key]
        except KeyError:
            pass
    get_string = urlencode(get_dict, True)
    if len(get_string) > 0:
        get_string += "&"
    return get_string


def get_query_citation(cd: CleanData) -> Optional[List[FullCaseCitation]]:
    """Extract citations from the query string and return them, or return
    None
    """
    if not cd.get("q"):
        return None
    citations = get_citations(cd["q"])

    citations = [c for c in citations if isinstance(c, FullCaseCitation)]

    matches = None
    if len(citations) == 1:
        # If it's not exactly one match, user doesn't get special help.
        matches = search_db_for_fullcitation(citations[0])
        if len(matches) == 1:
            # If more than one match, don't show the tip
            return matches.result.docs[0]

    return matches


def make_stats_variable(
    search_form: SearchForm,
    paged_results: SolrResponse,
) -> List[str]:
    """Create a useful facet variable for use in a template

    This function merges the fields in the form with the facet counts from
    Solr, creating useful variables for the front end.

    We need to handle two cases:
      1. Page loads where we don't have facet values. This can happen when the
         search was invalid (bad date formatting, for example), or when the
         search itself crashed (bad Solr syntax, for example).
      2. A regular page load, where everything worked properly.

    In either case, the count value is associated with the form fields as an
    attribute named "count". If the search didn't work, the value will be None.
    If it did, the value will be an int.
    """
    facet_fields = []
    try:
        solr_facet_values = dict(
            paged_results.object_list.facet_counts.facet_fields["status_exact"]
        )
    except (AttributeError, KeyError):
        # AttributeError: Query failed.
        # KeyError: Faceting not enabled on field.
        solr_facet_values = {}

    for field in search_form:
        if not field.html_name.startswith("stat_"):
            continue

        try:
            count = solr_facet_values[field.html_name.replace("stat_", "")]
        except KeyError:
            # Happens when a field is iterated on that doesn't exist in the
            # facets variable
            count = None

        field.count = count
        facet_fields.append(field)
    return facet_fields


def merge_form_with_courts(
    courts: Dict,
    search_form: SearchForm,
) -> Tuple[Dict[str, List], str, str]:
    """Merges the courts dict with the values from the search form.

    Final value is like (note that order is significant):
    courts = {
        'federal': [
            {'name': 'Eighth Circuit',
             'id': 'ca8',
             'checked': True,
             'jurisdiction': 'F',
             'has_oral_argument_scraper': True,
            },
            ...
        ],
        'district': [
            {'name': 'D. Delaware',
             'id': 'deld',
             'checked' False,
             'jurisdiction': 'FD',
             'has_oral_argument_scraper': False,
            },
            ...
        ],
        'state': [
            [{}, {}, {}][][]
        ],
        ...
    }

    State courts are a special exception. For layout purposes, they get
    bundled by supreme court and then by hand. Yes, this means new state courts
    requires manual adjustment here.
    """
    # Are any of the checkboxes checked?

    # print("search_form fieldsx", search_form.fields)

    checked_statuses = [
        field.value()
        for field in search_form
        if field.html_name.startswith("court_")
    ]
    # print("checked_statuses", checked_statuses)
    no_facets_selected = not any(checked_statuses)
    all_facets_selected = all(checked_statuses)
    court_count = str(
        len([status for status in checked_statuses if status is True])
    )
    court_count_human = court_count
    if all_facets_selected:
        court_count_human = "All"

    for field in search_form:
        if no_facets_selected:
            for court in courts:
                court.checked = True
        else:
            for court in courts:
                # We're merging two lists, so we have to do a nested loop
                # to find the right value.
                if f"court_{court.pk}" == field.html_name:
                    court.checked = field.value()
                    break

    # Build the dict with jurisdiction keys and arrange courts into tabs
    court_tabs: Dict[str, List] = {
        "federal": [],
        "district": [],
        "state": [],
        "special": [],
    }
    bap_bundle = []
    b_bundle = []
    state_bundle: List = []
    state_bundles = []
    for court in courts:
        if court.jurisdiction == Court.FEDERAL_APPELLATE:
            court_tabs["federal"].append(court)
        elif court.jurisdiction == Court.FEDERAL_DISTRICT:
            court_tabs["district"].append(court)
        elif court.jurisdiction in Court.BANKRUPTCY_JURISDICTIONS:
            # Bankruptcy gets bundled into BAPs and regular courts.
            if court.jurisdiction == Court.FEDERAL_BANKRUPTCY_PANEL:
                bap_bundle.append(court)
            else:
                b_bundle.append(court)
        elif court.jurisdiction in Court.STATE_JURISDICTIONS:
            # State courts get bundled by supreme courts
            if court.jurisdiction == Court.STATE_SUPREME:
                # Whenever we hit a state supreme court, we append the
                # previous bundle and start a new one.
                if state_bundle:
                    state_bundles.append(state_bundle)
                state_bundle = [court]
            else:
                state_bundle.append(court)
        elif court.jurisdiction in [
            Court.FEDERAL_SPECIAL,
            Court.COMMITTEE,
            Court.INTERNATIONAL,
        ]:
            court_tabs["special"].append(court)

    # append the final state bundle after the loop ends. Hack?
    state_bundles.append(state_bundle)

    # Put the bankruptcy bundles in the courts dict
    if bap_bundle:
        court_tabs["bankruptcy_panel"] = [bap_bundle]
    court_tabs["bankruptcy"] = [b_bundle]

    # Divide the state bundles into the correct partitions
    court_tabs["state"].append(state_bundles[:17])
    court_tabs["state"].append(state_bundles[17:34])
    court_tabs["state"].append(state_bundles[34:])

    return court_tabs, court_count_human, court_count


def make_fq(
    cd: CleanData,
    field: str,
    key: str,
    make_phrase: bool = False,
) -> str:
    """Does some minimal processing of the query string to get it into a
    proper field query.

    This is necessary because despite our putting AND as the default join
    method, in some cases Solr decides OR is a better approach. So, to work
    around this bug, we do some minimal query parsing ourselves:

    1. If the user provided a phrase we pass that through.

    1. Otherwise, we insert AND as a conjunction between all words.

    :param cd: The cleaned data dictionary from the form.
    :param field: The Solr field to use for the query (e.g. "caseName")
    :param key: The model form field to use for the query (e.g. "case_name")
    :param make_phrase: Whether we should wrap the query in quotes to make a
    phrase search.
    :returns A field query string like "caseName:Roe"
    """
    q = cd[key]
    q = q.replace(":", " ")

    if q.startswith('"') and q.endswith('"'):
        # User used quotes. Just pass it through.
        return f"{field}:({q})"

    if make_phrase:
        # No need to mess with conjunctions. Just wrap in quotes.
        return f'{field}:("{q}")'

    # Iterate over the query word by word. If the word is a conjunction
    # word, detect that and use the user's request. Else, make sure there's
    # an AND everywhere there should be.
    words = q.split()
    clean_q = [words[0]]
    needs_default_conjunction = True
    for word in words[1:]:
        if word.lower() in ["and", "or", "not"]:
            clean_q.append(word.upper())
            needs_default_conjunction = False
        else:
            if needs_default_conjunction:
                clean_q.append("AND")
            clean_q.append(word)
            needs_default_conjunction = True
    fq = f"{field}:({' '.join(clean_q)})"
    return fq


def make_boolean_fq(cd: CleanData, field: str, key: str) -> str:
    return f"{field}:{str(cd[key]).lower()}"


def make_fq_proximity_query(cd: CleanData, field: str, key: str) -> str:
    """Make an fq proximity query, attempting to normalize and user input.

    This neuters the citation query box, but at the same time ensures that a
    query for 22 US 44 doesn't return an item with parallel citations 22 US 88
    and 44 F.2d 92. I.e., this ensures that queries don't span citations. This
    works because internally Solr uses proximity to create multiValue fields.

    See: http://stackoverflow.com/a/33858649/64911 and
         https://github.com/freelawproject/courtlistener/issues/381
    """
    # Remove all valid Solr tokens, replacing with a space.
    q = re.sub(r'[\^\?\*:\(\)!"~\-\[\]]', " ", cd[key])

    # Remove all valid Solr words
    tokens = []
    for token in q.split():
        if token not in ["AND", "OR", "NOT", "TO"]:
            tokens.append(token)
    return f"{field}:(\"{' '.join(tokens)}\"~5)"


def make_date_query(
    query_field: str,
    before: datetime,
    after: datetime,
) -> str:
    """Given the cleaned data from a form, return a valid Solr fq string"""
    if any([before, after]):
        if hasattr(after, "strftime"):
            date_filter = f"[{after.isoformat()}T00:00:00Z TO "
        else:
            date_filter = "[* TO "
        if hasattr(before, "strftime"):
            date_filter = f"{date_filter}{before.isoformat()}T23:59:59Z]"
        else:
            date_filter = f"{date_filter}*]"
    else:
        # No date filters were requested
        return ""
    return f"{query_field}:{date_filter}"


def make_cite_count_query(cd: CleanData) -> str:
    """Given the cleaned data from a form, return a valid Solr fq string"""
    start = cd.get("cited_gt") or "*"
    end = cd.get("cited_lt") or "*"
    if start == "*" and end == "*":
        return ""
    else:
        return f"citeCount:[{start} TO {end}]"


def get_selected_field_string(cd: CleanData, prefix: str) -> str:
    """Pulls the selected checkboxes out of the form data, and puts it into
    Solr strings. Uses a prefix to know which items to pull out of the cleaned
    data. Check forms.py to see how the prefixes are set up.

    Final strings are of the form "A" OR "B" OR "C", with quotes in case there
    are spaces in the values.
    """
    selected_fields = [
        f"\"{k.replace(prefix, '')}\""
        for k, v in cd.items()
        if (k.startswith(prefix) and v is True)
    ]
    if len(selected_fields) == cd[f"_{prefix}count"]:
        # All the boxes are checked. No need for filtering.
        return ""
    else:
        selected_field_string = " OR ".join(selected_fields)
        return selected_field_string


def make_boost_string(fields: Dict[str, float]) -> str:
    qf_array = []
    for k, v in fields.items():
        qf_array.append(f"{k}^{v}")
    return " ".join(qf_array)


def add_boosts(main_params: SearchParam, cd: CleanData) -> None:
    """Add any boosts that make sense for the query."""
    if cd["type"] == SEARCH_TYPES.OPINION and main_params["sort"].startswith(
        "score"
    ):
        main_params["boost"] = "pagerank"

    # Apply standard qf parameters
    qf = BOOSTS["qf"][cd["type"]].copy()
    main_params["qf"] = make_boost_string(qf)

    if cd["type"] in [
        SEARCH_TYPES.OPINION,
        SEARCH_TYPES.RECAP,
        SEARCH_TYPES.DOCKETS,
        SEARCH_TYPES.ORAL_ARGUMENT,
    ]:
        # Give a boost on the case_name field if it's obviously a case_name
        # query.
        vs_query = any(
            [
                " v " in main_params["q"],
                " v. " in main_params["q"],
                " vs. " in main_params["q"],
            ]
        )
        in_re_query = main_params["q"].lower().startswith("in re ")
        matter_of_query = main_params["q"].lower().startswith("matter of ")
        ex_parte_query = main_params["q"].lower().startswith("ex parte ")
        if any([vs_query, in_re_query, matter_of_query, ex_parte_query]):
            qf.update({"caseName": 50})
            main_params["qf"] = make_boost_string(qf)

    # Apply phrase-based boosts
    if cd["type"] in [
        SEARCH_TYPES.OPINION,
        SEARCH_TYPES.RECAP,
        SEARCH_TYPES.DOCKETS,
        SEARCH_TYPES.ORAL_ARGUMENT,
    ]:
        main_params["pf"] = make_boost_string(BOOSTS["pf"][cd["type"]])
        main_params["ps"] = 5


def add_faceting(main_params: SearchParam, cd: CleanData, facet: bool) -> None:
    """Add any faceting filters to the query."""
    if not facet:
        # Faceting is off. Do nothing.
        return

    facet_params = cast(SearchParam, {})
    if cd["type"] == SEARCH_TYPES.OPINION:
        facet_params = {
            "facet": "true",
            "facet.mincount": 0,
            "facet.field": "{!ex=dt}status_exact",
        }
    main_params.update(facet_params)


def add_highlighting(
    main_params: SearchParam,
    cd: CleanData,
    highlight: Union[bool, str],
) -> None:
    """Add any parameters relating to highlighting."""

    if not highlight:
        # highlighting is off, therefore we get the default fl parameter,
        # which gives us all fields. We could set it manually, but there's
        # no need.
        return

    # Common highlighting params up here.
    main_params.update(
        {
            "hl": "true",
            "f.text.hl.snippets": "5",
            "f.text.hl.maxAlternateFieldLength": "500",
            "f.text.hl.alternateField": "text",
        }
    )

    if highlight == "text":
        main_params["hl.fl"] = "text"
        return

    assert highlight == "all", "Got unexpected highlighting value."
    # Requested fields for the main query. We only need the fields
    # here that are not requested as part of highlighting. Facet
    # params are not set here because they do not retrieve results,
    # only counts (they are set to 0 rows).
    if cd["type"] == SEARCH_TYPES.OPINION:
        fl = [
            "absolute_url",
            "citeCount",
            "court_id",
            "dateFiled",
            "download_url",
            "id",
            "cluster_id",
            "local_path",
            "sibling_ids",
            "source",
            "status",
        ]
        hlfl = SOLR_OPINION_HL_FIELDS
    elif cd["type"] in [SEARCH_TYPES.RECAP, SEARCH_TYPES.DOCKETS]:
        fl = [
            "absolute_url",
            "assigned_to_id",
            "attachment_number",
            "attorney",
            "court_id",
            "dateArgued",
            "dateFiled",
            "dateTerminated",
            "docket_absolute_url",
            "docket_id",
            "document_number",
            "id",
            "is_available",
            "page_count",
            "party",
            "referred_to_id",
        ]
        hlfl = SOLR_RECAP_HL_FIELDS
    elif cd["type"] == SEARCH_TYPES.ORAL_ARGUMENT:
        fl = [
            "id",
            "absolute_url",
            "court_id",
            "local_path",
            "source",
            "download_url",
            "docket_id",
            "dateArgued",
            "duration",
        ]
        hlfl = SOLR_ORAL_ARGUMENT_HL_FIELDS
    elif cd["type"] == SEARCH_TYPES.PEOPLE:
        fl = [
            "id",
            "absolute_url",
            "dob",
            "date_granularity_dob",
            "dod",
            "date_granularity_dod",
            "political_affiliation",
            "aba_rating",
            "school",
            "appointer",
            "supervisor",
            "predecessor",
            "selection_method",
            "court",
        ]
        hlfl = SOLR_PEOPLE_HL_FIELDS
    main_params.update({"fl": ",".join(fl), "hl.fl": ",".join(hlfl)})
    for field in hlfl:
        if field == "text":
            continue
        main_params[f"f.{field}.hl.fragListBuilder"] = "single"  # type: ignore
        main_params[f"f.{field}.hl.alternateField"] = field  # type: ignore


def add_filter_queries(main_params: SearchParam, cd) -> None:
    """Add the fq params"""
    # Changes here are usually mirrored in place_facet_queries, below.
    main_fq = []

    if cd["type"] == SEARCH_TYPES.OPINION:
        if cd["case_name"]:
            main_fq.append(make_fq(cd, "caseName", "case_name"))
        if cd["judge"]:
            main_fq.append(make_fq(cd, "judge", "judge"))
        if cd["docket_number"]:
            main_fq.append(
                make_fq(cd, "docketNumber", "docket_number", make_phrase=True)
            )
        if cd["citation"]:
            main_fq.append(make_fq_proximity_query(cd, "citation", "citation"))
        if cd["neutral_cite"]:
            main_fq.append(make_fq(cd, "neutralCite", "neutral_cite"))
        main_fq.append(
            make_date_query("dateFiled", cd["filed_before"], cd["filed_after"])
        )

        # Citation count
        cite_count_query = make_cite_count_query(cd)
        main_fq.append(cite_count_query)

    elif cd["type"] in [SEARCH_TYPES.RECAP, SEARCH_TYPES.DOCKETS]:
        if cd["case_name"]:
            main_fq.append(make_fq(cd, "caseName", "case_name"))
        if cd["description"]:
            main_fq.append(make_fq(cd, "description", "description"))
        if cd["docket_number"]:
            main_fq.append(
                make_fq(cd, "docketNumber", "docket_number", make_phrase=True)
            )
        if cd["nature_of_suit"]:
            main_fq.append(make_fq(cd, "suitNature", "nature_of_suit"))
        if cd["cause"]:
            main_fq.append(make_fq(cd, "cause", "cause"))
        if cd["document_number"]:
            main_fq.append(make_fq(cd, "document_number", "document_number"))
        if cd["attachment_number"]:
            main_fq.append(
                make_fq(cd, "attachment_number", "attachment_number")
            )
        if cd["assigned_to"]:
            main_fq.append(make_fq(cd, "assignedTo", "assigned_to"))
        if cd["referred_to"]:
            main_fq.append(make_fq(cd, "referredTo", "referred_to"))
        if cd["available_only"]:
            main_fq.append(
                make_boolean_fq(cd, "is_available", "available_only")
            )
        if cd["party_name"]:
            main_fq.append(make_fq(cd, "party", "party_name"))
        if cd["atty_name"]:
            main_fq.append(make_fq(cd, "attorney", "atty_name"))

        main_fq.append(
            make_date_query("dateFiled", cd["filed_before"], cd["filed_after"])
        )

    elif cd["type"] == SEARCH_TYPES.ORAL_ARGUMENT:
        if cd["case_name"]:
            main_fq.append(make_fq(cd, "caseName", "case_name"))
        if cd["judge"]:
            main_fq.append(make_fq(cd, "judge", "judge"))
        if cd["docket_number"]:
            main_fq.append(make_fq(cd, "docketNumber", "docket_number"))
        main_fq.append(
            make_date_query(
                "dateArgued", cd["argued_before"], cd["argued_after"]
            )
        )

    elif cd["type"] == SEARCH_TYPES.PEOPLE:
        if cd["name"]:
            main_fq.append(make_fq(cd, "name", "name"))
        if cd["dob_city"]:
            main_fq.append(make_fq(cd, "dob_city", "dob_city"))
        if cd["dob_state"]:
            main_fq.append(make_fq(cd, "dob_state_id", "dob_state"))
        if cd["school"]:
            main_fq.append(make_fq(cd, "school", "school"))
        if cd["appointer"]:
            main_fq.append(make_fq(cd, "appointer", "appointer"))
        if cd["selection_method"]:
            main_fq.append(
                make_fq(cd, "selection_method_id", "selection_method")
            )
        if cd["political_affiliation"]:
            main_fq.append(
                make_fq(
                    cd, "political_affiliation_id", "political_affiliation"
                )
            )
        main_fq.append(
            make_date_query("dob", cd["born_before"], cd["born_after"])
        )

    # Facet filters
    if cd["type"] == SEARCH_TYPES.OPINION:
        selected_stats_string = get_selected_field_string(cd, "stat_")
        if len(selected_stats_string) > 0:
            main_fq.append(
                "{!tag=dt}status_exact:(%s)" % selected_stats_string
            )

    selected_courts_string = get_selected_field_string(cd, "court_")
    if len(selected_courts_string) > 0:
        main_fq.append(f"court_exact:({selected_courts_string})")

    # If a param has been added to the fq variables, then we add them to the
    # main_params var. Otherwise, we don't, as doing so throws an error.
    if len(main_fq) > 0:
        if "fq" in main_params:
            main_params["fq"].extend(main_fq)
        else:
            main_params["fq"] = main_fq


def map_to_docket_entry_sorting(sort_string: str) -> str:
    """Convert a RECAP sorting param to a docket entry sorting parameter."""
    if sort_string == "dateFiled asc":
        return "entry_date_filed asc"
    elif sort_string == "dateFiled desc":
        return "entry_date_filed desc"
    else:
        return sort_string


def add_grouping(main_params: SearchParam, cd: CleanData, group: bool) -> None:
    """Add any grouping parameters."""
    if cd["type"] == SEARCH_TYPES.OPINION:
        # Group clusters. Because this uses faceting, we use the collapse query
        # parser here instead of the usual result grouping. Faceting with
        # grouping has terrible performance.
        group_fq = "{!collapse field=cluster_id sort='type asc'}"
        if "fq" in main_params:
            main_params["fq"].append(group_fq)
        else:
            main_params["fq"] = [group_fq]

    elif (
        cd["type"] in [SEARCH_TYPES.RECAP, SEARCH_TYPES.DOCKETS]
        and group is True
    ):
        docket_query = re.search(r"docket_id:\d+", cd["q"])
        if docket_query:
            group_sort = map_to_docket_entry_sorting(main_params["sort"])
        else:
            group_sort = "score desc"
        if cd["type"] == SEARCH_TYPES.RECAP:
            group_limit = 5 if not docket_query else 500
        elif cd["type"] == SEARCH_TYPES.DOCKETS:
            group_limit = 1 if not docket_query else 500
        group_params = cast(
            SearchParam,
            {
                "group": "true",
                "group.ngroups": "true",
                "group.limit": group_limit,
                "group.field": "docket_id",
                "group.sort": group_sort,
            },
        )
        main_params.update(group_params)


def regroup_snippets(results):
    """Regroup the snippets in a grouped result.

    Grouped results will have snippets for each of the group members. Some of
    the snippets will be the same because they're the same across all items in
    the group. For example, every opinion in the opinion index contains the
    name of the attorneys. So, if we have a match on the attorney name, that'll
    generate a snippet for both the lead opinion and a dissent.

    In this function, we identify these kinds of duplicates and pull them out.
    We also flatten the results so that snippets are easier to get.

    This also supports results that have been paginated and ones that have not.
    """
    if results is None:
        return

    if hasattr(results, "paginator"):
        group_field = results.object_list.group_field
    else:
        group_field = results.group_field
    if group_field is not None:
        if hasattr(results, "paginator"):
            groups = getattr(results.object_list.groups, group_field)["groups"]
        else:
            groups = results

        for group in groups:
            snippets = []
            for doc in group["doclist"]["docs"]:
                for snippet in doc["solr_highlights"]["text"]:
                    if snippet not in snippets:
                        snippets.append(snippet)
            group["snippets"] = snippets


def print_params(params: SearchParam) -> None:
    if settings.DEBUG:
        print(
            "Params sent to search are:\n%s"
            % " &\n".join(["  %s = %s" % (k, v) for k, v in params.items()])
        )
        # print results_si.execute()


def cleanup_main_query(query_string: str) -> str:
    """Enhance the query string with some simple fixes

     - Make any numerical queries into phrases (except dates)
     - Add hyphens to district docket numbers that lack them
     - Ignore tokens inside phrases
     - Handle query punctuation correctly by mostly ignoring it

    :param query_string: The query string from the form
    :return The enhanced query string
    """
    inside_a_phrase = False
    cleaned_items = []
    for item in re.split(r'([^a-zA-Z0-9_\-~":]+)', query_string):
        if not item:
            continue

        if item.startswith('"') or item.endswith('"'):
            # Start or end of a phrase; flip whether we're inside a phrase
            inside_a_phrase = not inside_a_phrase
            cleaned_items.append(item)
            continue

        if inside_a_phrase:
            # Don't do anything if we're already in a phrase query
            cleaned_items.append(item)
            continue

        not_numeric = not item[0].isdigit()
        is_date_str = re.match(
            "[0-9]{4}-[0-9]{1,2}-[0-9]{1,2}T[0-9]{2}:[0-9]{2}:[0-9]{2}Z", item
        )
        if any([not_numeric, is_date_str]):
            cleaned_items.append(item)
            continue

        m = re.match(r"(\d{2})(cv|cr|mj|po)(\d{1,5})", item)
        if m:
            # It's a docket number missing hyphens, e.g. 19cv38374
            item = "-".join(m.groups())

        # Some sort of number, probably a docket number.
        # Wrap in quotes to do a phrase search
        cleaned_items.append(f'"{item}"')
    return "".join(cleaned_items)


def build_main_query(
    cd: CleanData,
    highlight: Union[bool, str] = "all",
    order_by: str = "",
    facet: bool = True,
    group: bool = True,
) -> SearchParam:
    main_params = cast(
        SearchParam,
        {
            "q": cleanup_main_query(cd["q"] or "*"),
            "sort": cd.get("order_by", order_by),
            "caller": "build_main_query",
        },
    )
    add_faceting(main_params, cd, facet)
    add_boosts(main_params, cd)
    add_highlighting(main_params, cd, highlight)
    add_filter_queries(main_params, cd)
    add_grouping(main_params, cd, group)

    print_params(main_params)
    return main_params


def build_main_query_from_query_string(
    query_string,
    updates=None,
    kwargs=None,
) -> Optional[SearchParam]:
    """Build a main query dict from a query string

    :param query_string: A GET string to build from.
    :param updates: A dict that can be added to the normal finished query
    string to override any of its defaults.
    :param kwargs: Kwargs to send to the build_main_query function
    :return: A dict that can be sent to Solr for querying
    """
    qd = QueryDict(query_string)
    search_form = SearchForm(qd)

    if not search_form.is_valid():
        return None

    cd = search_form.cleaned_data
    if kwargs is None:
        main_query = build_main_query(cd)
    else:
        main_query = build_main_query(cd, **kwargs)
    if updates is not None:
        main_query.update(updates)

    return main_query


def build_coverage_query(court: str, q: str, facet_field: str) -> SearchParam:
    """
    Create a coverage that can be used to make a facet query

    :param court: String representation of the court to filter to, e.g. 'ca1',
    defaults to 'all'.
    :param q: A query to limit the coverage query, defaults to '*'
    :param facet_field: The field to do faceting on
    :type facet_field: str
    :return: A coverage query dict
    """
    params = cast(
        SearchParam,
        {
            "facet": "true",
            "facet.range": facet_field,
            "facet.range.start": "1600-01-01T00:00:00Z",  # Assume very early date.
            "facet.range.end": "NOW/DAY",
            "facet.range.gap": "+1YEAR",
            "rows": 0,
            "q": q or "*",  # Without this, results will be omitted.
            "caller": "build_coverage_query",
        },
    )
    if court.lower() != "all":
        params["fq"] = [f"court_exact:{court}"]
    return params


def build_alert_estimation_query(cd: CleanData, day_count: int) -> SearchParam:
    """Build the parameters for estimating the frequency an alert is
    triggered.
    """
    params = cast(
        SearchParam,
        {
            "q": cleanup_main_query(cd["q"] or "*"),
            "rows": 0,
            "caller": "alert_estimator",
        },
    )
    cd["filed_after"] = date.today() - timedelta(days=day_count)
    cd["filed_before"] = None
    add_filter_queries(params, cd)

    print_params(params)
    return params


def build_court_count_query(group: bool = False) -> SearchParam:
    """Build a query that returns the count of cases for all courts

    :param group: Should the results be grouped? Note that grouped facets have
    bad performance.
    """
    params = cast(
        SearchParam,
        {
            "q": "*",
            "facet": "true",
            "facet.field": "court_exact",
            "facet.limit": -1,
            "rows": 0,
            "caller": "build_court_count_query",
        },
    )
    if group:
        params.update(
            cast(
                SearchParam,
                {
                    "group": "true",
                    "group.ngroups": "true",
                    "group.field": "docket_id",
                    "group.limit": "0",
                    "group.facet": "true",
                },
            )
        )
    return params


def add_depth_counts(
    search_data: Dict[str, Any],
    search_results: SolrResponse,
) -> Optional[OpinionCluster]:
    """If the search data contains a single "cites" term (e.g., "cites:(123)"),
    calculate and append the citation depth information between each Solr
    result and the cited OpinionCluster. We only do this for *single* "cites"
    terms to avoid the complexity of trying to render multiple depth
    relationships for all the possible result-citation combinations.

    :param search_data: The cleaned search form data
    :param search_results: Solr results from paginate_cached_solr_results()
    :return The OpinionCluster if the lookup was successful
    """
    cites_query_matches = re.findall(r"cites:\((\d+)\)", search_data["q"])
    if len(cites_query_matches) == 1:
        try:
            cited_cluster = OpinionCluster.objects.get(
                sub_opinions__pk=cites_query_matches[0]
            )
        except OpinionCluster.DoesNotExist:
            return None
        else:
            for result in search_results.object_list:
                result["citation_depth"] = get_citation_depth_between_clusters(
                    citing_cluster_pk=result["cluster_id"],
                    cited_cluster_pk=cited_cluster.pk,
                )
            return cited_cluster
    else:
        return None


def get_citing_clusters_with_cache(
    cluster: OpinionCluster,
) -> Tuple[list, int]:
    """Use Solr to get clusters citing the one we're looking at

    :param cluster: The cluster we're targeting
    :type cluster: OpinionCluster
    :return: A tuple of the list of solr results and the number of results
    """
    cache_key = f"citing:{cluster.pk}"
    cache = caches["db_cache"]
    cached_results = cache.get(cache_key)
    if cached_results is not None:
        return cached_results

    # Cache miss. Get the citing results from Solr
    sub_opinion_pks = cluster.sub_opinions.values_list("pk", flat=True)
    ids_str = " OR ".join([str(pk) for pk in sub_opinion_pks])
    q = {
        "q": f"cites:({ids_str})",
        "rows": 5,
        "start": 0,
        "sort": "citeCount desc",
        "caller": "view_opinion",
        "fl": "absolute_url,caseName,dateFiled",
    }
    conn = ExtraSolrInterface(settings.SOLR_OPINION_URL, mode="r")
    results = conn.query().add_extra(**q).execute()
    conn.conn.http_connection.close()
    citing_clusters = list(results)
    citing_cluster_count = results.result.numFound
    a_week = 60 * 60 * 24 * 7
    cache.set(cache_key, (citing_clusters, citing_cluster_count), a_week)

    return citing_clusters, citing_cluster_count


def get_related_clusters_with_cache(
    cluster: OpinionCluster,
    request: HttpRequest,
) -> Tuple[List[OpinionCluster], List[int], Dict[str, str]]:
    """Use Solr to get related opinions with Solr-MoreLikeThis query

    :param cluster: The cluster we're targeting
    :param request: Request object for checking if user is permitted
    :return: A list of related clusters, a list of sub-opinion IDs, and a dict
    of URL parameters
    """

    # By default all statuses are included
    available_statuses = dict(PRECEDENTIAL_STATUS.NAMES).values()
    url_search_params = {f"stat_{v}": "on" for v in available_statuses}

    # Opinions that belong to the targeted cluster
    sub_opinion_ids = cluster.sub_opinions.values_list("pk", flat=True)

    if is_bot(request) or not sub_opinion_ids:
        # If it is a bot or lacks sub-opinion IDs, return empty results
        return [], [], url_search_params

    si = ExtraSolrInterface(settings.SOLR_OPINION_URL, mode="r")

    # Use cache if enabled
    mlt_cache_key = f"mlt-cluster:{cluster.pk}"
    related_clusters = (
        caches["db_cache"].get(mlt_cache_key)
        if settings.RELATED_USE_CACHE
        else None
    )

    if related_clusters is None:
        # Cache is empty

        # Turn list of opinion IDs into list of Q objects
        sub_opinion_queries = [si.Q(id=sub_id) for sub_id in sub_opinion_ids]

        # Take one Q object from the list
        sub_opinion_query = sub_opinion_queries.pop()

        # OR the Q object with the ones remaining in the list
        for item in sub_opinion_queries:
            sub_opinion_query |= item

        # Set MoreLikeThis parameters
        # (see https://lucene.apache.org/solr/guide/6_6/other-parsers.html#OtherParsers-MoreLikeThisQueryParser)
        mlt_params = {
            "fields": "text",
            "count": settings.RELATED_COUNT,
            "maxqt": settings.RELATED_MLT_MAXQT,
            "mintf": settings.RELATED_MLT_MINTF,
            "minwl": settings.RELATED_MLT_MINWL,
            "maxwl": settings.RELATED_MLT_MAXWL,
            "maxdf": settings.RELATED_MLT_MAXDF,
        }

        mlt_query = (
            si.query(sub_opinion_query)
            .mlt(**mlt_params)
            .field_limit(fields=["id", "caseName", "absolute_url"])
        )

        if settings.RELATED_FILTER_BY_STATUS:
            # Filter results by status (e.g., Precedential)
            mlt_query = mlt_query.filter(
                status_exact=settings.RELATED_FILTER_BY_STATUS
            )

            # Update URL parameters accordingly
            url_search_params = {
                f"stat_{settings.RELATED_FILTER_BY_STATUS}": "on"
            }

        mlt_res = mlt_query.execute()

        if hasattr(mlt_res, "more_like_this"):
            # Only a single sub opinion
            related_clusters = mlt_res.more_like_this.docs
        elif hasattr(mlt_res, "more_like_these"):
            # Multiple sub opinions

            # Get result list for each sub opinion
            sub_docs = [
                sub_res.docs
                for sub_id, sub_res in mlt_res.more_like_these.items()
            ]

            # Merge sub results by interleaving
            # - exclude items that are sub opinions
            related_clusters = [
                item
                for pair in zip(*sub_docs)
                for item in pair
                if item["id"] not in sub_opinion_ids
            ]

            # Limit number of results
            related_clusters = related_clusters[: settings.RELATED_COUNT]
        else:
            # No MLT results are available (this should not happen)
            related_clusters = []

        cache.set(
            mlt_cache_key, related_clusters, settings.RELATED_CACHE_TIMEOUT
        )
    si.conn.http_connection.close()
    return related_clusters, sub_opinion_ids, url_search_params


def get_mlt_query(
    si: ExtraSolrInterface,
    cd: CleanData,
    facet: bool,
    seed_pks: List[str],
    filter_query: str,
) -> SolrResponse:
    """
    By default Solr MoreLikeThis queries do not support highlighting. Thus, we
    use a special search interface and build the Solr query manually.

    :param si: SolrInterface
    :param cd: Cleaned search form data
    :param facet: Set to True to enable facets
    :param seed_pks: List of IDs of the documents for that related documents
    should be returned
    :param filter_query:
    :return: Executed SolrSearch
    """
    hl_fields = list(SOLR_OPINION_HL_FIELDS)

    # Exclude citations from MLT highlighting
    hl_fields.remove("citation")

    # Reset query for query builder
    cd["q"] = ""

    # Build main query as always
    q = build_main_query(cd, facet=facet)
    cleaned_fq = filter_query.strip()

    q.update(
        {
            "caller": "mlt_query",
            "q": f"id:({' OR '.join(seed_pks)})",
            "mlt": "true",  # Python boolean does not work here
            "mlt.fl": "text",
            "mlt.maxqt": settings.RELATED_MLT_MAXQT,
            "mlt.mintf": settings.RELATED_MLT_MINTF,
            "mlt.minwl": settings.RELATED_MLT_MINWL,
            "mlt.maxwl": settings.RELATED_MLT_MAXWL,
            "mlt.maxdf": settings.RELATED_MLT_MAXDF,
            # Retrieve fields as highlight replacement
            "fl": f"{q['fl']},{','.join(hl_fields)}",
            # Original query as filter query
            "fq": q["fq"] + [cleaned_fq],
            # unset fields not used for MLT
            "boost": "",
            "pf": "",
            "ps": "",
            "qf": "",
        }
    )

    return si.mlt_query(hl_fields).add_extra(**q)


<<<<<<< HEAD
def build_range_query(
    field: str,
    less: int,
    greater: int,
    less_than_equal: bool = True,
    greater_than_equal: bool = True,
    relation: Optional[str] = None,
) -> List:
    """Given field name and range limits, returns ElasticSearch range query
    https://www.elastic.co/guide/en/elasticsearch/reference/current/query-dsl-range-query.html
    :param field: elasticsearch index fieldname
    :param less: upper limit
    :param greater: lower limit
    :param less_than_equal: True to set less than or equal to
    :param greater_than_equal: True to set greater than or equal to
    :param relation: Indicates how the range query matches values for range fields
    :return: Empty list or list with DSL Range query
    """
    params = {}  # type: Dict[str, Any]
    if any([less, greater]):
        if less:
            params["lte" if less_than_equal else "lt"] = less
        if greater:
            params["gte" if greater_than_equal else "gt"] = greater
        if relation is not None:
            allowed_relations = ["INTERSECTS", "CONTAINS", "WITHIN"]
            assert (
                relation in allowed_relations
            ), f"'{relation}' is not an allowed relation."
            params["relation"] = relation

    if params:
        return [Q("range", **{field: params})]

    return []


def build_daterange_query(
    field: str, before: date, after: date, relation: Optional[str] = None
) -> List:
    """Given field name and date range limits returns ElasticSearch range query or None
    https://www.elastic.co/guide/en/elasticsearch/reference/current/query-dsl-range-query.html#ranges-on-dates
    :param field: elasticsearch index fieldname
    :param before: datetime upper limit
    :param after: datetime lower limit
    :param relation: Indicates how the range query matches values for range fields
    :return: Empty list or list with DSL Range query
    """
    params = {}
    if any([before, after]):
        if hasattr(after, "strftime"):
            params["gte"] = f"{after.isoformat()}T00:00:00Z"
        if hasattr(before, "strftime"):
            params["lte"] = f"{before.isoformat()}T23:59:59Z"
        if relation is not None:
            allowed_relations = ["INTERSECTS", "CONTAINS", "WITHIN"]
            assert (
                relation in allowed_relations
            ), f"'{relation}' is not an allowed relation."
            params["relation"] = relation

    if params:
        return [Q("range", **{field: params})]

    return []


def build_fulltext_query(field: str, value: str, query: str = "match") -> List:
    """Given the cleaned data from a form, return a Elastic Search string query or []
    https://www.elastic.co/guide/en/elasticsearch/reference/current/full-text-queries.html
    """
    queries = ["match", "match_phrase", "query_string"]
    assert query in queries, f"'{query}' is not an allowed query."
    if value:
        return [Q(query, **{field: value})]
    return []


def build_term_query(field: str, value: str) -> List:
    """Given field name and value, return Elastic Search term query or [].
    "term" Returns documents that contain an exact term in a provided field
    NOTE: Use it only whe you want an exact match, avoid using this with text fields
    https://www.elastic.co/guide/en/elasticsearch/reference/current/query-dsl-term-query.html
    @param field: elasticsearch index fieldname
    @param value: term to find
    @return: Empty list or list with DSL Match query
    """
    if value:
        return [Q("term", **{field: value})]
    return []


def build_terms_query(field: str, value: List) -> List:
    """Given field name and list of values, return Elastic Search term query or [].
    "terms" Returns documents that contain one or more exact terms in a provided field.
    https://www.elastic.co/guide/en/elasticsearch/reference/current/query-dsl-terms-query.html
    @param field: elasticsearch index fieldname
    @param value: term to find
    @return: Empty list or list with DSL Match query
    """

    # Remove elements that evaluate to False, like ""
    value = list(filter(None, value))

    if value:
        return [Q("terms", **{field: value})]
    return []


def build_sort_results(cd: CleanData) -> Dict:
    """
    Given cleaned data, find order_by value and return dict to use with ElasticSearch
    sort
    :param cd: CleanedData
    :return: dict or None
    """
    desc_order = ["score desc", "dateFiled desc"]
    map_desc_order = [
        ("score desc", "_score"),
        ("dateFiled desc", "described_opinion_cluster_docket_date_filed"),
    ]
    asc_order = ["dateFiled asc"]
    map_asc_order = [
        ("dateFiled asc", "described_opinion_cluster_docket_date_filed")
    ]
    order_by = cd.get("order_by")
    if order_by:
        if order_by in desc_order:
            fieldname_map = list(
                filter(lambda x: x[0] == order_by, map_desc_order)
            )
            if fieldname_map:
                # print("fieldname_map1", fieldname_map)
                return {fieldname_map[0][1]: "desc"}
        if order_by in asc_order:
            fieldname_map = list(
                filter(lambda x: x[0] == order_by, map_asc_order)
            )
            if fieldname_map:
                # print("fieldname_map", fieldname_map)
                return {fieldname_map[0][1]: "asc"}
    return {"score": "desc"}


def build_es_queries(cd: CleanData) -> List:
    queries_list = []

    # Only use described_opinion fields to do search

    # Build daterange query
    q1 = build_daterange_query(
        "described_opinion_cluster_docket_date_filed",
        cd.get("filed_before", ""),
        cd.get("filed_after", ""),
    )
    queries_list.extend(q1)
    # q2 = build_daterange_query("describing_opinion_cluster_docket_date_filed",
    #                            cd.get("filed_before", ""), cd.get("filed_after", ""))
    # queries_list.extend(q2)

    # Build court terms filter
    q3 = build_terms_query(
        "described_opinion_cluster_docket_court_id",
        cd.get("court", "").split(" "),
    )
    queries_list.extend(q3)

    # Build fulltext query
    q4 = build_fulltext_query("text", cd.get("q", ""))
    queries_list.extend(q4)

    # Build other text queries
    # q5 = build_term_query("describing_opinion_cluster_docket_number",
    #                       cd.get("docket_number", ""))
    # queries_list.extend(q5)
    q6 = build_term_query(
        "described_opinion_cluster_docket_number", cd.get("docket_number", "")
    )
    queries_list.extend(q6)

    q7 = build_term_query("described_opinion_id", cd.get("opinion_id", ""))
    queries_list.extend(q7)

    # print("queries_list", queries_list)

    return queries_list
=======
def clean_up_recap_document_file(item: RECAPDocument) -> None:
    """Clean up the RecapDocument file-related fields after detecting the file
    doesn't exist in the storage.

    :param item: The RECAPDocument to work on.
    :return: None
    """

    if type(item) == RECAPDocument:
        item.filepath_local.delete()
        item.sha1 = ""
        item.date_upload = None
        item.file_size = None
        item.page_count = None
        item.is_available = False
        item.save()
>>>>>>> f759b260
<|MERGE_RESOLUTION|>--- conflicted
+++ resolved
@@ -1245,7 +1245,6 @@
     return si.mlt_query(hl_fields).add_extra(**q)
 
 
-<<<<<<< HEAD
 def build_range_query(
     field: str,
     less: int,
@@ -1432,7 +1431,6 @@
     # print("queries_list", queries_list)
 
     return queries_list
-=======
 def clean_up_recap_document_file(item: RECAPDocument) -> None:
     """Clean up the RecapDocument file-related fields after detecting the file
     doesn't exist in the storage.
@@ -1448,5 +1446,4 @@
         item.file_size = None
         item.page_count = None
         item.is_available = False
-        item.save()
->>>>>>> f759b260
+        item.save()