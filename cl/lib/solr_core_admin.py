import StringIO
import json
import os
import time

import lxml
import requests

from cl import settings
from cl.lib.sunburnt import SolrError


def create_solr_core(
        core_name,
        data_dir='/tmp/solr/data',
        schema=os.path.join(settings.INSTALL_ROOT, 'Solr', 'conf',
                            'schema.xml'),
        instance_dir='/usr/local/solr/example/solr/collection1',
        config=os.path.join(settings.INSTALL_ROOT, 'Solr', 'conf',
                            'solrconfig.xml')):
    """ Create a new core for use in testing."""
    if data_dir == '/tmp/solr/data':
        # If the user doesn't specify a data directory, we give them one with
        # a unique location. This way, it's very unlikely that anything will
        # interfere with stuff it shouldn't.
        data_dir += '/tmp/solr/data-%s' % time.time()

    params = {
        'wt': 'json',
        'action': 'CREATE',
        'name': core_name,
        'dataDir': data_dir,
        'instanceDir': instance_dir,
        'config': config,
        'schema': schema,
        'persist': 'true',
    }
    r = requests.get('http://localhost:8983/solr/admin/cores', params=params)
    if r.status_code != 200:
        print "Problem creating core. Got status_code of %s. Check the Solr " \
              "logs for details." % r.status_code


def create_default_cores():
    """Helper utility to create the default cores."""
    create_solr_core(
        core_name='collection1',
        data_dir=os.path.join(settings.INSTALL_ROOT, 'Solr', 'data'),
        schema=os.path.join(settings.INSTALL_ROOT, 'Solr', 'conf',
                            'schema.xml'),
        instance_dir='/usr/local/solr/example/solr/collection1',
    )
    create_solr_core(
        core_name='audio',
        data_dir=os.path.join(settings.INSTALL_ROOT, 'Solr', 'data_audio'),
        schema=os.path.join(settings.INSTALL_ROOT, 'Solr', 'conf',
                            'audio_schema.xml'),
        instance_dir='/usr/local/solr/example/solr/audio',
    )
    create_solr_core(
<<<<<<< HEAD
        core_name='person',
        data_dir=os.path.join(settings.INSTALL_ROOT, 'Solr', 'data_person'),
        schema=os.path.join(settings.INSTALL_ROOT, 'Solr', 'conf',
                            'person_schema.xml'),
        instance_dir='/usr/local/solr/example/solr/person',
=======
        core_name='dockets',
        data_dir=os.path.join(settings.INSTALL_ROOT, 'Solr', 'data_dockets'),
        schema=os.path.join(settings.INSTALL_ROOT, 'Solr', 'conf',
                            'dockets_schema.xml'),
        instance_dir='/usr/local/solr/example/solr/dockets',
>>>>>>> 0c319753
    )


def delete_solr_core(core_name, delete_index=True, delete_data_dir=False):
    """ Delete a solr core by name."""
    params = {
        'wt': 'json',
        'action': 'UNLOAD',
        'core': core_name,
        'deleteIndex': str(delete_index).lower(),
        'deleteDataDir': str(delete_data_dir).lower(),
    }
    r = requests.get('http://localhost:8983/solr/admin/cores', params=params)
    if r.status_code != 200:
        print "Problem deleting core. Got status_code of %s. Check the Solr " \
              "logs for details." % r.status_code


def swap_solr_core(current_core, desired_core):
    """Swap cores, keeping on on deck for easy reversion.

    @current_core is the core you are currently using which will be swapped OUT.
    @desired_core is the core you intend to make live which will be swapped IN.
    """
    params = {
        'wt': 'json',
        'action': 'SWAP',
        'core': current_core,
        'other': desired_core,
    }
    r = requests.get('http://localhost:8983/solr/admin/cores', params=params)
    if r.status_code != 200:
        print "Problem swapping cores. Got status_code of %s. Check the Solr " \
              "logs for details." % r.status_code


def get_solr_core_status(core='all'):
    """Get the status for the solr core as an XML document."""
    if core == 'all':
        core_query = ''
    else:
        core_query = '&core=%s' % core
    r = requests.get(
        'http://localhost:8983/solr/admin/cores?action=STATUS%s' % core_query)
    if r.status_code != 200:
        print "Problem getting the core status. Got status_code of %s. Check " \
              "the Solr logs for details." % r.status_code

    try:
        solr_config = lxml.etree.parse(StringIO.StringIO(r.content))
    except lxml.etree.XMLSyntaxError, e:
        raise SolrError("Invalid XML in schema:\n%s" % e.args[0])

    return solr_config


def get_term_frequency(count=500, result_type='dict', field='text'):
    """Get the term frequency in the index.

    result_type can be json, list or dict.
    """
    params = {
        'fl': field,
        'numTerms': str(count),
        'wt': 'json',
    }
    r = requests.get('http://localhost:8983/solr/admin/luke', params=params)
    content_as_json = json.loads(r.content)
    if result_type == 'list':
        if len(content_as_json['fields']) == 0:
            return []
        else:
            top_terms = []
            for result in content_as_json['fields']['text']['topTerms']:
                # Top terms is a list of alternating terms and counts. Their
                # types are different, so we'll use that.
                if isinstance(result, basestring):
                    top_terms.append(result)
            return top_terms
    elif result_type == 'dict':
        if len(content_as_json['fields']) == 0:
            return {}
        else:
            top_terms = {}
            for result in content_as_json['fields']['text']['topTerms']:
                # We set aside the term until we reach its count, then we add
                # them as a k,v pair
                if isinstance(result, basestring):
                    key = result
                else:
                    top_terms[key] = result
            return top_terms
    else:
        raise ValueError("Unknown output type!")


def get_data_dir(core):
    """
    Interrogate Solr to get the location of its data directory.

    Useful when writing the external_pagerank file or when reading it.
    """
    status_doc = get_solr_core_status()
    return str(status_doc.xpath(
            '//*[@name="%s"]//*[@name="dataDir"]/text()' % core)[0])


def reload_pagerank_external_file_cache():
    """Hit the URL of reloadCache to reload ExternalFileField (necessary for
    Solr version prior to 4.1)
    """
    r = requests.get('http://localhost:8983/solr/reloadCache')
    if r.status_code != 200:
        print "Problem reloading cache. Got status_code of %s. Check the Solr " \
              "logs for details." % r.status_code<|MERGE_RESOLUTION|>--- conflicted
+++ resolved
@@ -58,19 +58,18 @@
         instance_dir='/usr/local/solr/example/solr/audio',
     )
     create_solr_core(
-<<<<<<< HEAD
         core_name='person',
         data_dir=os.path.join(settings.INSTALL_ROOT, 'Solr', 'data_person'),
         schema=os.path.join(settings.INSTALL_ROOT, 'Solr', 'conf',
                             'person_schema.xml'),
         instance_dir='/usr/local/solr/example/solr/person',
-=======
+    )
+    create_solr_core(
         core_name='dockets',
         data_dir=os.path.join(settings.INSTALL_ROOT, 'Solr', 'data_dockets'),
         schema=os.path.join(settings.INSTALL_ROOT, 'Solr', 'conf',
                             'dockets_schema.xml'),
         instance_dir='/usr/local/solr/example/solr/dockets',
->>>>>>> 0c319753
     )
 
 
