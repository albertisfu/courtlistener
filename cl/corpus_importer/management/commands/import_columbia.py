--- conflicted
+++ resolved
@@ -9,11 +9,7 @@
 
 from cl.corpus_importer.import_columbia.parse_opinions import parse_file
 from cl.corpus_importer.import_columbia.populate_opinions import make_and_save
-<<<<<<< HEAD
 from cl.lib.import_lib import get_min_dates, get_path_list
-=======
-from cl.lib.import_lib import get_min_dates, skip_newcases
->>>>>>> 78f7fa2f
 
 
 class Command(BaseCommand):
@@ -96,14 +92,8 @@
     def handle(self, *args, **options):
         do_many(options['dir'][0], options['limit'], options['random'],
                 options['status'], options['log'], options['newcases'],
-<<<<<<< HEAD
                 options['skipdupes'], options['skipnewcases'],
                 options['startfolder'], options['startfile'], options['debug'])
-=======
-                options['skipdupes'], options['skipnewcases'], 
-                options['startfolder'],
-                options['startfile'], options['debug'])
->>>>>>> 78f7fa2f
 
 
 def do_many(dir_path, limit, random_order, status_interval, log_file, newcases,
@@ -156,13 +146,8 @@
         min_dates = get_min_dates()
     else:
         min_dates = None
-        
+
     # check if skipping first columbias cases
-    if skip_first_columbia:
-        skiplist = get_skip_columbia()
-    else:
-        skiplist = set()
-
     if skip_newcases:
         skiplist = get_path_list()
     else:
@@ -197,20 +182,16 @@
                         skipfile = False
                     else:
                         continue
-            
+
             if path in skiplist:
                 continue
-            
-            print(path)
 
             # skip cases in 'misc*' folders -- they are relatively different
             # than the other cases, so we'll deal with them later
             if 'miscellaneous_court_opinions' in path:
                 continue
 
-            # skip cases that we've already imported.
-            if path in skiplist:
-                continue
+            print(path)
 
             # try to parse/save the case and print any exceptions with full
             # tracebacks
