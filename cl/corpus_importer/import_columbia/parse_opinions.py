--- conflicted
+++ resolved
@@ -40,13 +40,6 @@
     """
     raw_info = get_text(file_path)
     info = {}
-<<<<<<< HEAD
-    # throughout the process, collect all info about judges and at the end use it to populate info['judges']
-=======
-    # throughout the process, collect all info about judges and at the end use
-    # it to populate info['judges']
-    judge_info = []
->>>>>>> 662b1542
     # get basic info
     info['unpublished'] = raw_info['unpublished']
     info['file'] = os.path.splitext(os.path.basename(file_path))[0]
@@ -110,18 +103,9 @@
                     'byline': opinion['byline'],
                 })
                 last_texts = []
-<<<<<<< HEAD
                 if current_type == 'opinion': 
                     info['judges'] = opinion['byline']
                     
-        # if there are remaining texts without bylines, either add them to the last opinion of this type, or if there
-        # are none, make a new opinion without an author
-=======
-
-        # if there are remaining texts without bylines, either add them to the
-        # last opinion of this type, or if there are none, make a new opinion
-        # without an author
->>>>>>> 662b1542
         if last_texts:
             relevant_opinions = [o for o in info['opinions'] if o['type'] == current_type]
             if relevant_opinions:
