--- conflicted
+++ resolved
@@ -13,14 +13,8 @@
         <h2 class="modal-title"> If you use PACER, please install    <span class="recap_install_plea">RECAP?</span></h2>
       </div>
       <div class="modal-body">
-<<<<<<< HEAD
-        <p>
-          Launched in 2010, the RECAP extension is a Free tool for your browser that helps build the world's biggest open collection of PACER content while saving you money on court documents.    
-=======
-
         <p>
             Launched in 2010, the RECAP extension is a Free tool for your browser that helps build the world's biggest open collection of PACER content while saving you money on court documents.
->>>>>>> 1214ab74
         </p>
       </div>
       <div class="modal-footer">
@@ -28,12 +22,7 @@
           <a href="https://free.law/recap/" target="_blank"
              class="btn btn-default">Install RECAP</a>
              <!--- Set Cookie disable for 30 days--->
-<<<<<<< HEAD
           <a href="{{ rd.pacer_url }}" id="pacer_url" 
-=======
-
-          <a href="{{ rd.pacer_url }}" id="pacer_url"
->>>>>>> 1214ab74
           data-duration="30"
           data-cookie-name="buy_on_pacer_modal"
           target="_blank" class="btn btn-danger float-right">
