--- conflicted
+++ resolved
@@ -249,7 +249,84 @@
         self.assertEqual(r.status_code, HTTP_302_FOUND)
         self.assertEqual(r.url, "/c/f2d/56/9/")
 
-<<<<<<< HEAD
+    def test_volume_pagination(self) -> None:
+        """Can we properly paginate reporter volume numbers?"""
+
+        # Create test data usign factories
+        test_obj = CitationWithParentsFactory.create(
+            volume="2016",
+            reporter="COA",
+            page="1",
+            cluster=OpinionClusterFactoryWithChildrenAndParents(
+                docket=DocketFactory(court=CourtFactory(id="coloctapp")),
+                case_name="In re the Marriage of Morton",
+                date_filed=datetime.date(2016, 1, 14),
+            ),
+        )
+
+        CitationWithParentsFactory.create(
+            volume="2017",
+            reporter="COA",
+            page="3",
+            cluster=OpinionClusterFactoryWithChildrenAndParents(
+                docket=DocketFactory(court=CourtFactory(id="coloctapp")),
+                case_name="Begley v. Ireson",
+                date_filed=datetime.date(2017, 1, 12),
+            ),
+        )
+
+        CitationWithParentsFactory.create(
+            volume="2018",
+            reporter="COA",
+            page="1",
+            cluster=OpinionClusterFactoryWithChildrenAndParents(
+                docket=DocketFactory(court=CourtFactory(id="coloctapp")),
+                case_name="People v. Sparks",
+                date_filed=datetime.date(2018, 1, 11),
+            ),
+        )
+
+        CitationWithParentsFactory.create(
+            volume="2018",
+            reporter="COA",
+            page="1",
+            cluster=OpinionClusterFactoryWithChildrenAndParents(
+                docket=DocketFactory(court=CourtFactory(id="coloctapp")),
+                case_name="People v. Sparks",
+                date_filed=datetime.date(2018, 1, 11),
+            ),
+        )
+
+        # Get previous and next volume for "2017 COA"
+        volume_next, volume_previous = get_prev_next_volumes("COA", "2017")
+        self.assertEqual(volume_previous, 2016)
+        self.assertEqual(volume_next, 2018)
+
+        # Delete previous
+        test_obj.delete()
+
+        # Only get next volume for "2017 COA"
+        volume_next, volume_previous = get_prev_next_volumes("COA", "2017")
+        self.assertEqual(volume_previous, None)
+        self.assertEqual(volume_next, 2018)
+
+        # Create new test data
+        CitationWithParentsFactory.create(
+            volume="454",
+            reporter="U.S.",
+            page="1",
+            cluster=OpinionClusterFactoryWithChildrenAndParents(
+                docket=DocketFactory(court=CourtFactory(id="scotus")),
+                case_name="Duckworth v. Serrano",
+                date_filed=datetime.date(1981, 10, 19),
+            ),
+        )
+
+        # No next or previous volume for "454 U.S."
+        volume_next, volume_previous = get_prev_next_volumes("U.S.", "454")
+        self.assertEqual(volume_previous, None)
+        self.assertEqual(volume_next, None)
+
     def test_avoid_exception_possible_matches_page_with_letter(self) -> None:
         """Can we order the possible matches when page number contains a
         letter without getting a DataError exception?"""
@@ -280,85 +357,6 @@
             ),
         )
         self.assertStatus(r, HTTP_404_NOT_FOUND)
-=======
-    def test_volume_pagination(self) -> None:
-        """Can we properly paginate reporter volume numbers?"""
-
-        # Create test data usign factories
-        test_obj = CitationWithParentsFactory.create(
-            volume="2016",
-            reporter="COA",
-            page="1",
-            cluster=OpinionClusterFactoryWithChildrenAndParents(
-                docket=DocketFactory(court=CourtFactory(id="coloctapp")),
-                case_name="In re the Marriage of Morton",
-                date_filed=datetime.date(2016, 1, 14),
-            ),
-        )
-
-        CitationWithParentsFactory.create(
-            volume="2017",
-            reporter="COA",
-            page="3",
-            cluster=OpinionClusterFactoryWithChildrenAndParents(
-                docket=DocketFactory(court=CourtFactory(id="coloctapp")),
-                case_name="Begley v. Ireson",
-                date_filed=datetime.date(2017, 1, 12),
-            ),
-        )
-
-        CitationWithParentsFactory.create(
-            volume="2018",
-            reporter="COA",
-            page="1",
-            cluster=OpinionClusterFactoryWithChildrenAndParents(
-                docket=DocketFactory(court=CourtFactory(id="coloctapp")),
-                case_name="People v. Sparks",
-                date_filed=datetime.date(2018, 1, 11),
-            ),
-        )
-
-        CitationWithParentsFactory.create(
-            volume="2018",
-            reporter="COA",
-            page="1",
-            cluster=OpinionClusterFactoryWithChildrenAndParents(
-                docket=DocketFactory(court=CourtFactory(id="coloctapp")),
-                case_name="People v. Sparks",
-                date_filed=datetime.date(2018, 1, 11),
-            ),
-        )
-
-        # Get previous and next volume for "2017 COA"
-        volume_next, volume_previous = get_prev_next_volumes("COA", "2017")
-        self.assertEqual(volume_previous, 2016)
-        self.assertEqual(volume_next, 2018)
-
-        # Delete previous
-        test_obj.delete()
-
-        # Only get next volume for "2017 COA"
-        volume_next, volume_previous = get_prev_next_volumes("COA", "2017")
-        self.assertEqual(volume_previous, None)
-        self.assertEqual(volume_next, 2018)
-
-        # Create new test data
-        CitationWithParentsFactory.create(
-            volume="454",
-            reporter="U.S.",
-            page="1",
-            cluster=OpinionClusterFactoryWithChildrenAndParents(
-                docket=DocketFactory(court=CourtFactory(id="scotus")),
-                case_name="Duckworth v. Serrano",
-                date_filed=datetime.date(1981, 10, 19),
-            ),
-        )
-
-        # No next or previous volume for "454 U.S."
-        volume_next, volume_previous = get_prev_next_volumes("U.S.", "454")
-        self.assertEqual(volume_previous, None)
-        self.assertEqual(volume_next, None)
->>>>>>> fa19a95e
 
 
 class ViewRecapDocketTest(TestCase):
