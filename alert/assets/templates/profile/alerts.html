{% extends "profile/nav.html" %}

{% block title %}Alerts - CourtListener.com{% endblock %}

{% block search-form %}{% endblock %}

{% block nav-alerts %}active{% endblock %}

{% block content %}
<<<<<<< HEAD
    <div class="span-24 last">
        <div class="span-24 last">
            {% if messages %}
                <div class="span-17 last">
                    <div class="span-10">
                        {% for message in messages %}
                            <p class="bottom {{message.tags}}">{{message|safe}}</p>
                        {% endfor %}
                    </div>
                    <div class="span-6 last">&nbsp;</div>
                </div>
            {% endif %}
        </div>
        {% if alerts %}
        <div class="span-24 last">
            <table class="settings-table">
                <thead>
                    <tr>
                        <th>Query&nbsp;name</th>
                        <th>Frequency</th>
                        <th>Last&nbsp;hit</th>
                        <th colspan="3">RSS</th>
                    </tr>
                </thead>
                <tbody>
                    {% for alert in alerts %}
                    <tr>
                        <td>
                            <p class="bottom">
                                {% if alert.type == 'o' %}
                                <i class="fa-file-text-o fa gray"
                                   title="Opinion Alert"></i>
                                {% elif alert.type == 'oa' %}
                                <i class="fa-volume-up fa gray"
                                   title="Oral Argument Alert"></i>
                                {% endif %}
                                <a href="/?{{alert.alertText}}">{{ alert.alertName }}</a>
                            </p>
                        </td>
                        <td>{{ alert.get_alertFrequency_display }}</td>
                        <td>{{ alert.lastHitDate|date:"D, n/j/Y"|default:"Never" }}</td>
                        <td>
                            {% if alert.type == 'o' %}
                                <a href="/feed/search/?{{ alert.alertText }}"
                                   title="Atom feed for this alert">
                                    <i class="fa fa-rss gray"></i>
                                </a>
                            {% elif alert.type == 'oa' %}
                                <a href="/podcast/search/?{{ alert.alertText }}"
                                   title="Podcast for this alert">
                                    <i class="fa fa-rss gray"></i>
                                </a>
                            {% endif %}
                        </td>
                        <td><a href="/?{{ alert.alertText }}&edit_alert={{ alert.pk }}">edit</a></td>
                        <td><a href="/alert/delete/confirm/{{ alert.pk }}">delete&hellip;</a></td>
                    </tr>
                    {% endfor %}
                </tbody>
            </table>
        </div>
        {% else %}
            <h3>You have not made any alerts.</h3>
            <form action="/" method="get">
                <button type="submit" class="button">Make New Alert</button>
            </form>
        {% endif %}
    </div>
=======
    <div class="col-xs-12">
        {% if messages %}
            <div class="com-sm-6">
                {% for message in messages %}
                    <p class="bottom {{message.tags}}">{{message|safe}}</p>
                {% endfor %}
            </div>
        {% endif %}
    </div>
    {% if user.profile.alert.all %}
        <div class="col-xs-12">
            <div class="table-responsive">
                <table class="table settings-table">
                    <thead>
                        <tr>
                            <th>Query&nbsp;name</th>
                            <th>Frequency</th>
                            <th>Last&nbsp;hit</th>
                            <th colspan="3">RSS</th>
                        </tr>
                    </thead>
                    <tbody>
                        {% for alert in user.profile.alert.all %}
                        <tr>
                            <td>
                                <p class="bottom" title="{{alert.alertName}}">
                                    <a href="/?{{alert.alertText}}">{{ alert.alertName|capfirst|truncatewords:"6" }}</a>
                                </p>
                            </td>
                            <td>{{ alert.get_alertFrequency_display }}</td>
                            <td>{{ alert.lastHitDate|date:"D, n/j/Y"|default:"Never" }}</td>
                            <td>
                                <a href="/feed/search/?{{ alert.alertText }}">
                                    <img src="{{  STATIC_URL }}png/atom-feed.png" alt="atom icon" height="12px" width="12px">
                                </a>
                            </td>
                            <td><a href="/?{{ alert.alertText }}&edit_alert={{ alert.pk }}">edit</a></td>
                            <td><a href="/alert/delete/confirm/{{ alert.pk }}">delete&hellip;</a></td>
                        </tr>
                        {% endfor %}
                    </tbody>
                </table>
            </div>
        </div>
    {% else %}
        <h3>You have not made any alerts.</h3>
        <form action="/" method="get">
            <button type="submit" class="button">Make new alert</button>
        </form>
    {% endif %}
>>>>>>> 277a8379
{% endblock %}<|MERGE_RESOLUTION|>--- conflicted
+++ resolved
@@ -7,76 +7,6 @@
 {% block nav-alerts %}active{% endblock %}
 
 {% block content %}
-<<<<<<< HEAD
-    <div class="span-24 last">
-        <div class="span-24 last">
-            {% if messages %}
-                <div class="span-17 last">
-                    <div class="span-10">
-                        {% for message in messages %}
-                            <p class="bottom {{message.tags}}">{{message|safe}}</p>
-                        {% endfor %}
-                    </div>
-                    <div class="span-6 last">&nbsp;</div>
-                </div>
-            {% endif %}
-        </div>
-        {% if alerts %}
-        <div class="span-24 last">
-            <table class="settings-table">
-                <thead>
-                    <tr>
-                        <th>Query&nbsp;name</th>
-                        <th>Frequency</th>
-                        <th>Last&nbsp;hit</th>
-                        <th colspan="3">RSS</th>
-                    </tr>
-                </thead>
-                <tbody>
-                    {% for alert in alerts %}
-                    <tr>
-                        <td>
-                            <p class="bottom">
-                                {% if alert.type == 'o' %}
-                                <i class="fa-file-text-o fa gray"
-                                   title="Opinion Alert"></i>
-                                {% elif alert.type == 'oa' %}
-                                <i class="fa-volume-up fa gray"
-                                   title="Oral Argument Alert"></i>
-                                {% endif %}
-                                <a href="/?{{alert.alertText}}">{{ alert.alertName }}</a>
-                            </p>
-                        </td>
-                        <td>{{ alert.get_alertFrequency_display }}</td>
-                        <td>{{ alert.lastHitDate|date:"D, n/j/Y"|default:"Never" }}</td>
-                        <td>
-                            {% if alert.type == 'o' %}
-                                <a href="/feed/search/?{{ alert.alertText }}"
-                                   title="Atom feed for this alert">
-                                    <i class="fa fa-rss gray"></i>
-                                </a>
-                            {% elif alert.type == 'oa' %}
-                                <a href="/podcast/search/?{{ alert.alertText }}"
-                                   title="Podcast for this alert">
-                                    <i class="fa fa-rss gray"></i>
-                                </a>
-                            {% endif %}
-                        </td>
-                        <td><a href="/?{{ alert.alertText }}&edit_alert={{ alert.pk }}">edit</a></td>
-                        <td><a href="/alert/delete/confirm/{{ alert.pk }}">delete&hellip;</a></td>
-                    </tr>
-                    {% endfor %}
-                </tbody>
-            </table>
-        </div>
-        {% else %}
-            <h3>You have not made any alerts.</h3>
-            <form action="/" method="get">
-                <button type="submit" class="button">Make New Alert</button>
-            </form>
-        {% endif %}
-    </div>
-=======
     <div class="col-xs-12">
         {% if messages %}
             <div class="com-sm-6">
@@ -99,19 +29,34 @@
                         </tr>
                     </thead>
                     <tbody>
-                        {% for alert in user.profile.alert.all %}
+                        {% for alert in alerts %}
                         <tr>
                             <td>
-                                <p class="bottom" title="{{alert.alertName}}">
-                                    <a href="/?{{alert.alertText}}">{{ alert.alertName|capfirst|truncatewords:"6" }}</a>
+                                <p class="bottom">
+                                    {% if alert.type == 'o' %}
+                                        <i class="fa-file-text-o fa gray"
+                                           title="Opinion Alert"></i>
+                                    {% elif alert.type == 'oa' %}
+                                        <i class="fa-volume-up fa gray"
+                                           title="Oral Argument Alert"></i>
+                                    {% endif %}
+                                    <a href="/?{{ alert.alertText }}">{{ alert.alertName }}</a>
                                 </p>
                             </td>
                             <td>{{ alert.get_alertFrequency_display }}</td>
                             <td>{{ alert.lastHitDate|date:"D, n/j/Y"|default:"Never" }}</td>
                             <td>
-                                <a href="/feed/search/?{{ alert.alertText }}">
-                                    <img src="{{  STATIC_URL }}png/atom-feed.png" alt="atom icon" height="12px" width="12px">
-                                </a>
+                                {% if alert.type == 'o' %}
+                                    <a href="/feed/search/?{{ alert.alertText }}"
+                                       title="Atom feed for this alert">
+                                        <i class="fa fa-rss gray"></i>
+                                    </a>
+                                {% elif alert.type == 'oa' %}
+                                    <a href="/podcast/search/?{{ alert.alertText }}"
+                                       title="Podcast for this alert">
+                                        <i class="fa fa-rss gray"></i>
+                                    </a>
+                                {% endif %}
                             </td>
                             <td><a href="/?{{ alert.alertText }}&edit_alert={{ alert.pk }}">edit</a></td>
                             <td><a href="/alert/delete/confirm/{{ alert.pk }}">delete&hellip;</a></td>
@@ -124,8 +69,7 @@
     {% else %}
         <h3>You have not made any alerts.</h3>
         <form action="/" method="get">
-            <button type="submit" class="button">Make new alert</button>
+            <button type="submit" class="button">Make New Alert</button>
         </form>
     {% endif %}
->>>>>>> 277a8379
 {% endblock %}